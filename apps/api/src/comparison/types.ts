export type PrimitiveType =
  | 'string'
  | 'integer'
  | 'number'
  | 'boolean'
  | 'date'
  | 'datetime'
  | 'unknown';

export type MatchKind = 'exact' | 'containment' | 'fuzzy';

export interface FieldDescriptor {
  path: string;
  leaf: string;
  norm: string;
  coreTokens: string[];
  type: PrimitiveType;
  format?: string | null;
  meta?: Record<string, any>;
}

export interface MatchReason {
  modelField: string;
  apiField: string;
  jwName: number;
  tokenJaccard: number;
  typeBonus: number;
  dateBias: number;
  synonymsBoost: number;
  finalScore: number;
  typeCompatible: boolean;
  notes: string[];
  tokensCompared: { api: string[]; model: string[] };
}

export interface FieldMatch {
  api: FieldDescriptor;
  model: FieldDescriptor;
  score: number;
  reason: MatchReason;
  kind?: MatchKind; 
}

export interface CompareOptions {
  /** 0..1 threshold for semantic step */
  fuzzyThreshold?: number;
  /** Enable AI (GPT-5) hints for token correspondences */
  aiHints?: boolean;
  aiConfig?: {
    provider?: 'openai';
    model?: 'gpt-5-thinking' | string;
    apiKey?: string;
  };
}

export interface CompareResultField {
  field_name: string;
  status: 'matched' | 'extra' | 'missing';
  api_path?: string | null;
  model_path?: string | null;
  resolution?: MatchKind | null;
  expected_type: string;
  actual_type: string;
  expected_format: string | null;
  actual_format: string | null;
  issue: string;
  suggestion: string;
  confidence: number; 
  rationale: string; 
}


export interface CompareResult {
  api_name: string;
  model_id?: string | null;
  model_title?: string | null;
  model_system_code?: string | null;
  validation_date: string;
  total_fields_compared: number;
  matched_fields: number;
  unmatched_fields: number;
  extra_fields: number;
  missing_fields: number;
  accuracy_score: number;
  fields: CompareResultField[];
  matches: Array<{
    api_field: string;
    model_field: string;
    score: number;
    reason: MatchReason;
    match_type?: MatchKind;
    
  }>;
   models_compared_count?: number;
  models_compared?: Array<{
    id?: string | null;
    title?: string | null;
    level?: 'HIGH' | 'HM' | 'legacy' | 'all';
    accuracy_score?: number; 
  }>;
}

/**
 * Wrapper result when comparing an API against multiple DB models.
 */
export interface MultiModelCompareResult {
  success: boolean;
  api_name: string;
<<<<<<< HEAD
  compared_models: CompareResult[]; 
  total_models: number; 
  chosen_count: number; 
  message?: string; 
=======
  compared_models: CompareResult[]; // results for each chosen model
  total_models: number; // total number of models found in DB
  chosen_count: number; // how many were selected for comparison
  message?: string; // optional error/warning (e.g., "no matching models")
}

/**
 * Response for upload endpoint that can handle both comparison results and informational messages
 */
export interface UploadResponse {
  success: boolean;
  message?: string;
  document_type?: 'openapi' | 'data-model' | 'unknown';
  comparison_result?: CompareResult;
  timestamp: string;
>>>>>>> 1e896c7b
}<|MERGE_RESOLUTION|>--- conflicted
+++ resolved
@@ -106,16 +106,10 @@
 export interface MultiModelCompareResult {
   success: boolean;
   api_name: string;
-<<<<<<< HEAD
   compared_models: CompareResult[]; 
   total_models: number; 
   chosen_count: number; 
   message?: string; 
-=======
-  compared_models: CompareResult[]; // results for each chosen model
-  total_models: number; // total number of models found in DB
-  chosen_count: number; // how many were selected for comparison
-  message?: string; // optional error/warning (e.g., "no matching models")
 }
 
 /**
@@ -127,5 +121,4 @@
   document_type?: 'openapi' | 'data-model' | 'unknown';
   comparison_result?: CompareResult;
   timestamp: string;
->>>>>>> 1e896c7b
 }