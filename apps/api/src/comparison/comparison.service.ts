//ChatGPT API call
import { Injectable } from '@nestjs/common';
import OpenAI from 'openai';

@Injectable()
export class ComparisonService {
  private openai = new OpenAI({ apiKey: process.env.OPENAI_API_KEY });

  async compareWithAI(apiJson: string, modelJson: string) {
    const prompt = `
You are an expert API vs Data Model Validation Bot. Your job is to compare an API response/specification against a data model
 schema and generate a detailed, accurate, and thorough validation report.

INPUTS:
1. API JSON (response or spec):
${apiJson}
2. Data Model JSON Schema:
${modelJson}

TASKS:
- For every field in both the API and the model, perform a deep comparison:
  • Check for presence, type, format, and value/enum consistency.
  • Consider semantic equivalence (e.g., "user_id" ≈ "id" if contextually justified).
  • Identify and explain all mismatches, missing fields, extra fields, and type/format/value issues.
  • For each field, provide a confidence score (0–1) and a short rationale for your decision.
- Provide actionable suggestions for every issue found.
- Ensure all counts and lists are consistent and correct.

OUTPUT FORMAT (STRICT):
Return ONLY a valid JSON object with these exact properties (no markdown, no extra text):

{
  "api_name": string,
  "validation_date": string (RFC3339/ISO-8601, e.g., "2025-08-15T14:30:00Z"),
  "total_fields_compared": integer >= 0,
  "matched_fields": integer >= 0,
  "unresolved_fields": integer >= 0,
  "extra_fields": integer >= 0,
  "missing_fields": integer >= 0,
  "accuracy_score": integer (0–100),
  "fields": [
    {
      "field_name": string,
      "status": "matched" | "unresolved" | "extra" | "missing",
      "expected_type": string,
      "actual_type": string | null,
      "expected_format": string | null,
      "actual_format": string | null,
      "issue": string,
      "suggestion": string,
      "confidence": number (0–1),
      "rationale": string
    }
  ],
  "summary_recommendation": string
}

VALIDATION RULES:
- "validation_date" MUST be RFC3339/ISO-8601 with a timezone.
- "status" must be exactly one of: matched, unresolved, extra, missing.
- All counts must match the "fields" array.
- Every field object MUST include all properties above.
- Use "" (empty string) where a text field has no issue/suggestion/rationale; use null for unknown types/formats.
- DO NOT include markdown, explanations, or any text outside the JSON.

<<<<<<< HEAD
EXAMPLE OUTPUT:
{
  "api_name": "Example API",
  "validation_date": "2025-08-21T12:00:00Z",
  "total_fields_compared": 3,
  "matched_fields": 2,
  "unresolved_fields": 1,
  "extra_fields": 0,
  "missing_fields": 1,
  "accuracy_score": 67, 
  "fields": [
    {
      "field_name": "user_id",
      "status": "matched",
      "expected_type": "string",
      "actual_type": "string",
      "expected_format": "uuid",
      "actual_format": "uuid",
      "issue": "",
      "suggestion": "",
      "confidence": 1.0,
      "rationale": "Field names and types match exactly."
    },
    {
      "field_name": "created_at",
      "status": "unresolved",
      "expected_type": "string",
      "actual_type": "int",
      "expected_format": "date-time",
      "actual_format": null,
      "issue": "Type mismatch",
      "suggestion": "Change actual_type to string and format to date-time.",
      "confidence": 0.9,
      "rationale": "Field exists in both, but types and formats differ."
    },
    {
      "field_name": "email",
      "status": "missing",
      "expected_type": "string",
      "actual_type": null,
      "expected_format": "email",
      "actual_format": null,
      "issue": "Field missing in API",
      "suggestion": "Add 'email' field to API response.",
      "confidence": 0.95,
      "rationale": "Field present in model but not in API."
    }
  ],
  "summary_recommendation": "Align types and formats for all fields. Add missing fields to API."
}
=======
>>>>>>> 0e55f894
`;

  let lastRaw: any = null;
  let lastError: any = null;
    for (let attempt = 1; attempt <= 3; attempt++) {
      try {
        const completion = await this.openai.chat.completions.create({
          model: 'gpt-4o',
          messages: [{ role: 'user', content: prompt }],
          temperature: 0,
        });
        let raw = completion.choices[0].message?.content;
        lastRaw = raw;
        console.log(`[OpenAI attempt ${attempt}] raw response:`, raw);
        // Remove triple backticks and optional 'json' language tag
        if (raw) {
          raw = raw.trim();
          if (raw.startsWith('```json')) {
            raw = raw.replace(/^```json/, '').replace(/```$/, '').trim();
          } else if (raw.startsWith('```')) {
            raw = raw.replace(/^```/, '').replace(/```$/, '').trim();
          }
        }
        const parsed = JSON.parse(raw || '{}');
        // Map fields to frontend arrays
        if (parsed && Array.isArray(parsed.fields)) {
          parsed.matches = parsed.fields.filter(f => f.status === 'matched').map(f => ({
            apiField: f.field_name,
            modelField: f.field_name, // You may want to adjust this if you have a mapping
            confidence: f.confidence,
            reason: f.rationale
          }));
          // Accept both 'unresolved' and 'unmatched' for compatibility
          parsed.unresolved = parsed.fields.filter(f => f.status === 'unresolved' || f.status === 'unmatched').map(f => ({
            apiField: f.field_name,
            modelField: f.field_name, // You may want to adjust this if you have a mapping
            confidence: f.confidence,
            reason: f.rationale
          }));
          parsed.apiOnly = parsed.fields.filter(f => f.status === 'extra').map(f => f.field_name);
          parsed.modelOnly = parsed.fields.filter(f => f.status === 'missing').map(f => f.field_name);
          // Only return if fields array is present and has at least one entry
          if (parsed.fields.length > 0) {
            console.log(`[OpenAI attempt ${attempt}] Returning parsed JSON to client:`, parsed);
            return parsed;
          }
        }
        lastError = `No valid fields array in response (attempt ${attempt})`;
      } catch (err) {
        lastError = err;
        console.log(`[OpenAI attempt ${attempt}] Error parsing response:`, err);
      }
    }
    // If all attempts fail, log and return last raw response
    console.log('Returning raw to client after 3 attempts:', lastRaw, 'Last error:', lastError);
    return { raw: lastRaw, error: lastError };
  }
}<|MERGE_RESOLUTION|>--- conflicted
+++ resolved
@@ -62,60 +62,6 @@
 - Every field object MUST include all properties above.
 - Use "" (empty string) where a text field has no issue/suggestion/rationale; use null for unknown types/formats.
 - DO NOT include markdown, explanations, or any text outside the JSON.
-
-<<<<<<< HEAD
-EXAMPLE OUTPUT:
-{
-  "api_name": "Example API",
-  "validation_date": "2025-08-21T12:00:00Z",
-  "total_fields_compared": 3,
-  "matched_fields": 2,
-  "unresolved_fields": 1,
-  "extra_fields": 0,
-  "missing_fields": 1,
-  "accuracy_score": 67, 
-  "fields": [
-    {
-      "field_name": "user_id",
-      "status": "matched",
-      "expected_type": "string",
-      "actual_type": "string",
-      "expected_format": "uuid",
-      "actual_format": "uuid",
-      "issue": "",
-      "suggestion": "",
-      "confidence": 1.0,
-      "rationale": "Field names and types match exactly."
-    },
-    {
-      "field_name": "created_at",
-      "status": "unresolved",
-      "expected_type": "string",
-      "actual_type": "int",
-      "expected_format": "date-time",
-      "actual_format": null,
-      "issue": "Type mismatch",
-      "suggestion": "Change actual_type to string and format to date-time.",
-      "confidence": 0.9,
-      "rationale": "Field exists in both, but types and formats differ."
-    },
-    {
-      "field_name": "email",
-      "status": "missing",
-      "expected_type": "string",
-      "actual_type": null,
-      "expected_format": "email",
-      "actual_format": null,
-      "issue": "Field missing in API",
-      "suggestion": "Add 'email' field to API response.",
-      "confidence": 0.95,
-      "rationale": "Field present in model but not in API."
-    }
-  ],
-  "summary_recommendation": "Align types and formats for all fields. Add missing fields to API."
-}
-=======
->>>>>>> 0e55f894
 `;
 
   let lastRaw: any = null;
